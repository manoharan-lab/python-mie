--- conflicted
+++ resolved
@@ -639,38 +639,22 @@
     En = np.broadcast_to(En, th_shape)
     an = np.broadcast_to(an, th_shape)
     bn = np.broadcast_to(bn, th_shape)
-<<<<<<< HEAD
     zn = np.broadcast_to(zn, th_shape)
     bessel_deriv = np.broadcast_to(bessel_deriv, th_shape)  
-=======
-
->>>>>>> 69f9238e
 
     # if exact Mie solutions are wanted (including the near field effects given
     # by the spherical Hankel terms). The near fields don't change the total 
     # cross section much, but the angle-dependence of the differential cross
     # section will be very different from the ones obtained with the far-field 
     # approximations. 
-<<<<<<< HEAD
+    # Note that these solutions are not currently used anywhere in mie.py. 
+    # They have been removed from the intensity calculations because it is 
+    # not necessary to include the full fields in intensity calculations for 
+    # far_field, and the exponential term (which should cancel out in intensity
+    # calculation) can introduce rounding errors. We leave the expressions here
+    # in case users ever have a need to know the actual fields, rather than 
+    # the intensities.
     if near_field == True:     
-=======
-    if near_field == True:  
-        # calculate spherical Bessel function and derivative
-        nstop_array = np.arange(0,nstop+1)
-        jn = spherical_jn(nstop_array, kd)
-        yn = spherical_yn(nstop_array, kd)
-        zn = jn + 1j*yn
-        zn = zn[1:]
-    
-        _, xi = mie_specfuncs.riccati_psi_xi(kd, nstop)
-        xishift = np.concatenate((np.zeros(1), xi))[0:nstop+1]
-        xi = xi[1:]
-        xishift = xishift[1:]
-        bessel_deriv = xishift - n*xi/kd
-        zn = np.broadcast_to(zn, th_shape)
-        bessel_deriv = np.broadcast_to(bessel_deriv, th_shape)  
-        
->>>>>>> 69f9238e
         Es_theta = np.sum(En* (1j * an * taus * bessel_deriv/kd - bn * pis * zn), 
                           axis=-1) 
         Es_phi = np.sum(En* (-1j * an * pis * bessel_deriv/kd + bn * taus * zn), 
@@ -680,27 +664,12 @@
         Hs_theta = np.sum(En* (1j * bn * taus * bessel_deriv/kd - an * pis * zn), 
                           axis=-1) 
     # if the near field effects aren't desired, use the asymptotic form of the 
-    # spherical Hankel function in the far field (p. 94 of Bohren and Huffman)
-<<<<<<< HEAD
-    else:
-        Es_theta = np.sum((2*n+1) / (n*(n+1)) * (an * taus + bn * pis), 
-                          axis=-1) * np.exp(1j*kd)/(-1j*kd)
-        Es_phi = -np.sum((2*n+1) / (n*(n+1)) * (an * pis + bn * taus), 
-                         axis=-1) * np.exp(1j*kd)/(-1j*kd)  
-=======
-    # note that these solutions are not currently used anywhere in mie.py. 
-    # They have been removed from the intensity calculations because it is 
-    # not necessary to include the full fields in intensity calculations for 
-    # far_field and the exponential term (which should cancel out in intensity
-    # calculatsion) can introduce rounding errors. We leave the expressions here
-    # in case users ever have a need to know the actual fields, rather than 
-    # the intensities.
+    # spherical Hankel function in the far field (p. 94 of Bohren and Huffman).
     else:
         Es_theta = np.sum((2*n+1) / (n*(n+1)) * (an * taus + bn * pis), 
                           axis=-1)* np.exp(1j*kd)/(-1j*kd)
         Es_phi = -np.sum((2*n+1) / (n*(n+1)) * (an * pis + bn * taus), 
                          axis=-1)* np.exp(1j*kd)/(-1j*kd)  
->>>>>>> 69f9238e
         Hs_phi = np.sum((2*n+1) / (n*(n+1))*(bn * pis + an * taus), 
                         axis=-1)* np.exp(1j*kd)/(-1j*kd)
         Hs_theta = np.sum((2*n+1) / (n*(n+1))* (bn *  taus + an * pis), 
@@ -709,12 +678,8 @@
     return Es_theta, Es_phi, Hs_theta, Hs_phi
     
 def diff_scat_intensity_complex_medium(m, x, thetas, kd, 
-<<<<<<< HEAD
-        coordinate_system = 'scattering plane', phis = None, near_field=False):
-=======
         coordinate_system = 'scattering plane', phis = None, near_field=False,
         incident_vector=None):
->>>>>>> 69f9238e
     '''
     Calculates the differential scattered intensity. These solutions are valid 
     both in the near and far field. When the medium has a zero imaginary component
@@ -824,18 +789,6 @@
     in an absorbing medium". Applied Optics, 40, 9 (2001).
     
     '''
-<<<<<<< HEAD
-    # calculate scattered fields in scattering plane coordinate system
-    Es_theta, Es_phi, Hs_theta, Hs_phi = _scat_fields_complex_medium(m, x, thetas, 
-                                                                     kd, near_field=near_field)
-    
-    if coordinate_system == 'scattering plane':
-        # calculate the scattered intensities 
-        I_par = Es_theta * np.conj(Hs_phi)
-        I_perp = -Es_phi * np.conj(Hs_theta) 
-
-        return I_par.real, I_perp.real
-=======
     if near_field==True:
         if coordinate_system == 'scattering plane':
             # calculate scattered fields in scattering plane coordinate system
@@ -846,9 +799,7 @@
         else:
             raise ValueError('Near fields have not been implemented for the \
                 specified coordinate system. set near_field to False to\
-                calcalate scattered intensity')
->>>>>>> 69f9238e
-    
+                calculate scattered intensity')
     else:
     # If near field is not true, we don't actually need to calculate the fields
     # to find the intensities. The field equations contain an imaginary 
